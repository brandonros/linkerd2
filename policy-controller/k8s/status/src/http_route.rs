--- conflicted
+++ resolved
@@ -18,11 +18,7 @@
     Server(ResourceId),
 }
 
-<<<<<<< HEAD
-#[derive(Debug, Clone, Eq, PartialEq)]
-=======
 #[derive(Clone, Eq, PartialEq)]
->>>>>>> 6d8cea39
 pub enum BackendReference {
     Service(ResourceId),
 }
@@ -58,84 +54,6 @@
     Ok(parents)
 }
 
-<<<<<<< HEAD
-pub(crate) fn make_backends(http_route: policy::HttpRoute) -> Result<Vec<BackendReference>> {
-    let namespace = http_route
-        .metadata
-        .namespace
-        .expect("HTTPRoute must have a namespace");
-    let mut refs = Vec::new();
-    // For each rule in the route, pull out the (Http) BackendRefs
-    for rule in http_route.spec.rules.into_iter().flatten() {
-        let backends = BackendReference::collect_from(rule.backend_refs, &namespace)?;
-        refs.extend(backends.into_iter().flatten());
-    }
-    Ok(refs)
-}
-
-impl BackendReference {
-    // If no BackendRefs are present, then BackendRef is assumed to be the same
-    // as ParentRef. If it is a Server, do not collect.
-    //
-    // Use infallible as placeholder until we can typecheck references. When we
-    // do, we should introduce a new 'InvalidBackendReference' error.
-    fn collect_from(
-        rule_backend_refs: Option<Vec<gateway::HttpBackendRef>>,
-        namespace: &str,
-    ) -> Result<Option<Vec<Self>>, std::convert::Infallible> {
-        let backends = rule_backend_refs
-            .into_iter()
-            .flatten()
-            .filter_map(|rule_backend| Self::from_backend_ref(rule_backend.backend_ref, namespace))
-            .collect::<Result<Vec<_>, std::convert::Infallible>>()?;
-        if backends.is_empty() {
-            // Fine to skip processing for now, not a problem, but as soon as
-            // Service objects can be used as a parentRef, this logic will become
-            // more complicated
-            //
-            // When a route has no backendRefs, it is assumed the parentRef _is_ the
-            // backend.
-            // We will need to both:
-            //      include that for Service objects
-            //      exclude it for Server objects
-            // Solved through typechecking?
-            Ok(None)
-        } else {
-            Ok(Some(backends))
-        }
-    }
-
-    fn from_backend_ref(
-        rule_backend_ref: Option<gateway::BackendRef>,
-        namespace: &str,
-    ) -> Option<Result<Self, std::convert::Infallible>> {
-        // TODO: only accept Service objects, check object type and if not a
-        // Service, reject with error (Some(Err(..)))
-        //
-        // For now, namespace arg is needed to restrict cross-namespace
-        // references.
-        rule_backend_ref.map(|backend_ref| {
-            Ok(Self::Service(ResourceId {
-                namespace: namespace.to_string(),
-                name: backend_ref.name,
-            }))
-        })
-    }
-}
-
-impl ParentReference {
-    fn collect_from(
-        parent_refs: Option<Vec<gateway::ParentReference>>,
-        namespace: &str,
-    ) -> Result<Vec<Self>, InvalidParentReference> {
-        let parents = parent_refs
-            .into_iter()
-            .flatten()
-            .filter_map(|parent| Self::from_parent_ref(parent, namespace))
-            .collect::<Result<Vec<_>, InvalidParentReference>>()?;
-        if parents.is_empty() {
-            return Err(InvalidParentReference::DoesNotSelectServer);
-=======
 pub(crate) fn make_backends(
     http_route: &policy::HttpRoute,
     namespace: &str,
@@ -167,7 +85,6 @@
             }
             // TODO: should perhaps move to 'DoesNotSelectParent' or something similar?
             None => Err(InvalidReference::DoesNotSelectServer),
->>>>>>> 6d8cea39
         }
     }
 
