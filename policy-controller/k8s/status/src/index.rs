use crate::{
    http_route::{self, BackendReference, ParentReference},
    resource_id::{NamespaceGroupKindName, ResourceId},
    service::Service,
};
use ahash::{AHashMap as HashMap, AHashSet as HashSet};
use chrono::offset::Utc;
use chrono::DateTime;
use k8s::{NamespaceResourceScope, Resource};
use kubert::lease::Claim;
use linkerd_policy_controller_core::{http_route::GroupKindName, POLICY_CONTROLLER_NAME};
use linkerd_policy_controller_k8s_api::{self as k8s, gateway, ResourceExt};
use parking_lot::RwLock;
use prometheus_client::{
    metrics::{counter::Counter, histogram::Histogram},
    registry::{Registry, Unit},
};
use serde::de::DeserializeOwned;
use std::{collections::hash_map::Entry, sync::Arc};
use tokio::{
    sync::{mpsc, watch::Receiver},
    time::{self, Duration},
};

pub(crate) const POLICY_API_GROUP: &str = "policy.linkerd.io";
const POLICY_API_VERSION: &str = "policy.linkerd.io/v1alpha1";
const PATCH_TIMEOUT: Duration = Duration::from_secs(5);

mod conditions {
    pub const RESOLVED_REFS: &str = "ResolvedRefs";
    pub const ACCEPTED: &str = "Accepted";
}

mod reasons {
    pub const RESOLVED_REFS: &str = "ResolvedRefs";
    pub const BACKEND_NOT_FOUND: &str = "BackendNotFound";
    pub const INVALID_KIND: &str = "InvalidKind";
    pub const NO_MATCHING_PARENT: &str = "NoMatchingParent";
}

mod cond_statuses {
    pub const STATUS_TRUE: &str = "True";
    pub const STATUS_FALSE: &str = "False";
}

pub type SharedIndex = Arc<RwLock<Index>>;

pub struct Controller {
    claims: Receiver<Arc<Claim>>,
    client: k8s::Client,
    name: String,
    updates: mpsc::Receiver<Update>,
    patch_timeout: Duration,

    /// True if this policy controller is the leader — false otherwise.
    leader: bool,

    metrics: ControllerMetrics,
}

pub struct ControllerMetrics {
    patch_succeeded: Counter,
    patch_failed: Counter,
    patch_timeout: Counter,
    patch_duration: Histogram,
<<<<<<< HEAD
    patch_dequeues: Counter,
    patch_drops: Counter,
=======
>>>>>>> ff5e4855
}

pub struct Index {
    /// Used to compare against the current claim's claimant to determine if
    /// this policy controller is the leader.
    name: String,

    /// Used in the IndexNamespacedResource trait methods to check who the
    /// current leader is and if updates should be sent to the Controller.
    claims: Receiver<Arc<Claim>>,
    updates: mpsc::Sender<Update>,

    /// Maps HttpRoute ids to a list of their parent and backend refs,
    /// regardless of if those parents have accepted the route.
    http_route_refs: HashMap<NamespaceGroupKindName, HttpRoute>,
    servers: HashSet<ResourceId>,
    services: HashMap<ResourceId, Service>,

    metrics: IndexMetrics,
}

pub struct IndexMetrics {
    patch_enqueues: Counter,
    patch_channel_full: Counter,
}

#[derive(Clone, PartialEq)]
struct HttpRoute {
    parents: Vec<ParentReference>,
    backends: Vec<BackendReference>,
    statuses: Vec<gateway::RouteParentStatus>,
}

#[derive(Debug, PartialEq)]
pub struct Update {
    pub id: NamespaceGroupKindName,
    pub patch: k8s::Patch<serde_json::Value>,
}

impl ControllerMetrics {
    pub fn register(prom: &mut Registry) -> Self {
        let patch_succeeded = Counter::default();
        prom.register(
            "patchs",
            "Count of successful patch operations",
            patch_succeeded.clone(),
        );

        let patch_failed = Counter::default();
        prom.register(
            "patch_api_errors",
            "Count of patch operations that failed with an API error",
            patch_failed.clone(),
        );

        let patch_timeout = Counter::default();
        prom.register(
            "patch_timeouts",
            "Count of patch operations that did not complete within the timeout",
            patch_timeout.clone(),
        );

        let patch_duration =
            Histogram::new([0.01, 0.025, 0.05, 0.1, 0.25, 0.5, 1.0, 2.5, 5.0].into_iter());
        prom.register_with_unit(
            "patch_duration",
<<<<<<< HEAD
            "Histogram of time taken to apply patches to HTTPRoutes",
=======
            "Histogram of time taken to apply patch operations",
>>>>>>> ff5e4855
            Unit::Seconds,
            patch_duration.clone(),
        );

<<<<<<< HEAD
        let patch_dequeues = Counter::default();
        prom.register(
            "patch_dequeues",
            "Count of patches dequeued from the updates channel",
            patch_dequeues.clone(),
        );

        let patch_drops = Counter::default();
        prom.register(
            "patch_drops",
            "Count of patches dropped because we are not the leader",
            patch_drops.clone(),
        );

=======
>>>>>>> ff5e4855
        Self {
            patch_succeeded,
            patch_failed,
            patch_timeout,
            patch_duration,
<<<<<<< HEAD
            patch_dequeues,
            patch_drops,
        }
    }
}

impl IndexMetrics {
    pub fn register(prom: &mut Registry) -> Self {
        let patch_enqueues = Counter::default();
        prom.register(
            "patch_enqueues",
            "Count of patches enqueued to the updates channel",
            patch_enqueues.clone(),
        );

        let patch_channel_full = Counter::default();
        prom.register(
            "patch_channel_overflows",
            "Count of patches dropped because the updates channel is full",
            patch_channel_full.clone(),
        );

        Self {
            patch_enqueues,
            patch_channel_full,
=======
>>>>>>> ff5e4855
        }
    }
}

impl Controller {
    pub fn new(
        claims: Receiver<Arc<Claim>>,
        client: k8s::Client,
        name: String,
        updates: mpsc::Receiver<Update>,
<<<<<<< HEAD
=======
        patch_timeout: Duration,
>>>>>>> ff5e4855
        metrics: ControllerMetrics,
    ) -> Self {
        Self {
            claims,
            client,
            name,
            updates,
            patch_timeout,
            leader: false,
            metrics,
        }
    }

    /// Process updates received from the index; each update is a patch that
    /// should be applied to update the status of an HTTPRoute. A patch should
    /// only be applied if we are the holder of the write lease.
    pub async fn run(mut self) {
        // Select between the write lease claim changing and receiving updates
        // from the index. If the lease claim changes, then check if we are
        // now the leader. If so, we should apply the patches received;
        // otherwise, we should drain the updates queue but not apply any
        // patches since another policy controller is responsible for that.
        loop {
            tokio::select! {
                biased;
                res = self.claims.changed() => {
                    res.expect("Claims watch must not be dropped");
                    let claim = self.claims.borrow_and_update();
                    let was_leader = self.leader;
                    self.leader = claim.is_current_for(&self.name);
                    if was_leader != self.leader {
                        tracing::debug!(leader = %self.leader, "Leadership changed");
                    }
                }

                Some(Update { id, patch}) = self.updates.recv() => {
                    self.metrics.patch_dequeues.inc();
                    // If this policy controller is not the leader, it should
                    // process through the updates queue but not actually patch
                    // any resources.
                    if self.leader {
                        if id.gkn.group == k8s::policy::HttpRoute::group(&()) {
                            self.patch_status::<k8s::policy::HttpRoute>(&id.gkn.name, &id.namespace, patch).await;
                        } else if id.gkn.group == k8s_gateway_api::HttpRoute::group(&()) {
                            self.patch_status::<k8s_gateway_api::HttpRoute>(&id.gkn.name, &id.namespace, patch).await;
                        }
                    } else {
                        self.metrics.patch_drops.inc();
                    }
                }
            }
        }
    }

    async fn patch_status<K>(
        &self,
        name: &str,
        namespace: &str,
        patch: k8s::Patch<serde_json::Value>,
    ) where
        K: Resource<Scope = NamespaceResourceScope>,
        <K as Resource>::DynamicType: Default,
        K: DeserializeOwned,
    {
        let patch_params = k8s::PatchParams::apply(POLICY_API_GROUP);
        let api = k8s::Api::<K>::namespaced(self.client.clone(), namespace);
        let start = time::Instant::now();
<<<<<<< HEAD
        match time::timeout(PATCH_TIMEOUT, api.patch_status(name, &patch_params, &patch)).await {
=======
        match time::timeout(
            self.patch_timeout,
            api.patch_status(name, &patch_params, &patch),
        )
        .await
        {
>>>>>>> ff5e4855
            Ok(Ok(_)) => {
                self.metrics.patch_succeeded.inc();
                self.metrics
                    .patch_duration
                    .observe(start.elapsed().as_secs_f64());
            }
            Ok(Err(error)) => {
                self.metrics.patch_failed.inc();
                self.metrics
                    .patch_duration
                    .observe(start.elapsed().as_secs_f64());
<<<<<<< HEAD
                tracing::error!(%namespace, %name, %error, "failed to patch HTTPRoute");
            }
            Err(_) => {
                self.metrics.patch_timeout.inc();
                tracing::error!(%namespace, %name, "timed out patching HTTPRoute");
=======
                tracing::error!(%namespace, %name, kind = %K::kind(&Default::default()), %error, "Patch failed");
            }
            Err(_) => {
                self.metrics.patch_timeout.inc();
                tracing::error!(%namespace, %name, kind = %K::kind(&Default::default()), "Patch timed out");
>>>>>>> ff5e4855
            }
        }
    }
}

impl Index {
    pub fn shared(
        name: impl ToString,
        claims: Receiver<Arc<Claim>>,
        updates: mpsc::Sender<Update>,
        metrics: IndexMetrics,
    ) -> SharedIndex {
        Arc::new(RwLock::new(Self {
            name: name.to_string(),
            claims,
            updates,
            http_route_refs: HashMap::new(),
            servers: HashSet::new(),
            services: HashMap::new(),
            metrics,
        }))
    }

    /// When the write lease holder changes or a time duration has elapsed,
    /// the index reconciles the statuses for all HTTPRoutes on the cluster.
    ///
    /// This reconciliation loop ensures that if errors occur when the
    /// Controller applies patches or the write lease holder changes, all
    /// HTTPRoutes have an up-to-date status.
    pub async fn run(index: Arc<RwLock<Self>>, reconciliation_period: Duration) {
        // Clone the claims watch out of the index. This will immediately
        // drop the read lock on the index so that it is not held for the
        // lifetime of this function.
        let mut claims = index.read().claims.clone();

        loop {
            tokio::select! {
                res = claims.changed() => {
                    res.expect("Claims watch must not be dropped");
                    tracing::debug!("Lease holder has changed");
                }
                _ = time::sleep(reconciliation_period) => {}
            }

            // The claimant has changed, or we should attempt to reconcile all
            // HTTPRoutes to account for any errors. In either case, we should
            // only proceed if we are the current leader.
            let claims = claims.borrow_and_update();
            let index = index.read();

            if !claims.is_current_for(&index.name) {
                continue;
            }
            tracing::debug!(%index.name, "Lease holder reconciling cluster");
            index.reconcile();
        }
    }

    // If the route is new or its contents have changed, return true, so that a
    // patch is generated; otherwise return false.
    fn update_http_route(&mut self, id: NamespaceGroupKindName, route: &HttpRoute) -> bool {
        match self.http_route_refs.entry(id) {
            Entry::Vacant(entry) => {
                entry.insert(route.clone());
            }
            Entry::Occupied(mut entry) => {
                if entry.get() == route {
                    return false;
                }
                entry.insert(route.clone());
            }
        }
        true
    }

    fn parent_status(
        &self,
        parent_ref: &ParentReference,
        backend_condition: k8s::Condition,
    ) -> Option<gateway::RouteParentStatus> {
        match parent_ref {
            ParentReference::Server(server) => {
                let condition = if self.servers.contains(server) {
                    accepted()
                } else {
                    no_matching_parent()
                };

                Some(gateway::RouteParentStatus {
                    parent_ref: gateway::ParentReference {
                        group: Some(POLICY_API_GROUP.to_string()),
                        kind: Some("Server".to_string()),
                        namespace: Some(server.namespace.clone()),
                        name: server.name.clone(),
                        section_name: None,
                        port: None,
                    },
                    controller_name: POLICY_CONTROLLER_NAME.to_string(),
                    conditions: vec![condition],
                })
            }
            ParentReference::Service(service, port) => {
                // service is a valid parent if it exists and it has a cluster_ip.
                let condition = if self
                    .services
                    .get(service)
                    .map_or(false, |svc| svc.valid_parent_service())
                {
                    accepted()
                } else {
                    no_matching_parent()
                };

                Some(gateway::RouteParentStatus {
                    parent_ref: gateway::ParentReference {
                        group: Some("core".to_string()),
                        kind: Some("Service".to_string()),
                        namespace: Some(service.namespace.clone()),
                        name: service.name.clone(),
                        section_name: None,
                        port: *port,
                    },
                    controller_name: POLICY_CONTROLLER_NAME.to_string(),
                    conditions: vec![condition, backend_condition],
                })
            }
            ParentReference::UnknownKind => None,
        }
    }

    fn backend_condition(&self, backend_refs: &[BackendReference]) -> k8s::Condition {
        // If even one backend has a reference to an unknown / unsupported
        // reference, return invalid backend condition
        if backend_refs
            .iter()
            .any(|reference| matches!(reference, BackendReference::Unknown))
        {
            return invalid_backend_kind();
        }

        // If all references have been resolved (i.e exist in our services cache),
        // return positive status, otherwise, one of them does not exist
        if backend_refs.iter().any(|backend_ref| match backend_ref {
            BackendReference::Service(service) => self.services.contains_key(service),
            _ => false,
        }) {
            resolved_refs()
        } else {
            backend_not_found()
        }
    }

    fn make_http_route_patch(
        &self,
        id: &NamespaceGroupKindName,
        route: &HttpRoute,
    ) -> Option<k8s::Patch<serde_json::Value>> {
        // To preserve any statuses from other controllers, we copy those
        // statuses.
        let unowned_statuses = route
            .statuses
            .iter()
            .filter(|status| status.controller_name != POLICY_CONTROLLER_NAME)
            .cloned();

        // Compute a status for each parent_ref which has a kind we support.
        let backend_condition = self.backend_condition(&route.backends);
        let parent_statuses = route
            .parents
            .iter()
            .filter_map(|parent_ref| self.parent_status(parent_ref, backend_condition.clone()));

        let all_statuses = unowned_statuses.chain(parent_statuses).collect::<Vec<_>>();
        if eq_time_insensitive(&all_statuses, &route.statuses) {
            return None;
        }

        // Include both existing statuses from other controllers and the parent
        // statuses we have computed.
        let status = gateway::HttpRouteStatus {
            inner: gateway::RouteStatus {
                parents: all_statuses,
            },
        };
        Some(make_patch(&id.gkn.name, status))
    }

    fn reconcile(&self) {
        for (id, route) in self.http_route_refs.iter() {
            if let Some(patch) = self.make_http_route_patch(id, route) {
                match self.updates.try_send(Update {
                    id: id.clone(),
                    patch,
                }) {
                    Ok(()) => {
                        self.metrics.patch_enqueues.inc();
                    }
                    Err(error) => {
                        self.metrics.patch_channel_full.inc();
                        tracing::error!(%id.namespace, route = ?id.gkn, %error, "Failed to send HTTPRoute patch");
                    }
                }
            }
        }
    }
}

impl kubert::index::IndexNamespacedResource<k8s::policy::HttpRoute> for Index {
    fn apply(&mut self, resource: k8s::policy::HttpRoute) {
        let namespace = resource
            .namespace()
            .expect("HTTPRoute must have a namespace");
        let name = resource.name_unchecked();
        let id = NamespaceGroupKindName {
            namespace: namespace.clone(),
            gkn: GroupKindName {
                group: k8s::policy::HttpRoute::group(&()),
                kind: k8s::policy::HttpRoute::kind(&()),
                name: name.into(),
            },
        };

        // Create the route parents
        let parents = http_route::make_parents(&namespace, &resource.spec.inner);

        // Create the route backends
        let backends = http_route::make_backends(
            &namespace,
            resource
                .spec
                .rules
                .into_iter()
                .flatten()
                .flat_map(|rule| rule.backend_refs)
                .flatten(),
        );

        let statuses = resource
            .status
            .into_iter()
            .flat_map(|status| status.inner.parents)
            .collect();

        // Construct route and insert into the index; if the HTTPRoute is
        // already in the index and it hasn't changed, skip creating a patch.
        let route = HttpRoute {
            parents,
            backends,
            statuses,
        };
        self.index_httproute(id, route);
    }

    fn delete(&mut self, namespace: String, name: String) {
        let id = NamespaceGroupKindName {
            namespace,
            gkn: GroupKindName {
                group: k8s::policy::HttpRoute::group(&()),
                kind: k8s::policy::HttpRoute::kind(&()),
                name: name.into(),
            },
        };
        self.http_route_refs.remove(&id);
    }

    // Since apply only reindexes a single HTTPRoute at a time, there's no need
    // to handle resets specially.
}

impl kubert::index::IndexNamespacedResource<k8s_gateway_api::HttpRoute> for Index {
    fn apply(&mut self, resource: k8s_gateway_api::HttpRoute) {
        let namespace = resource
            .namespace()
            .expect("HTTPRoute must have a namespace");
        let name = resource.name_unchecked();
        let id = NamespaceGroupKindName {
            namespace: namespace.clone(),
            gkn: GroupKindName {
                group: k8s_gateway_api::HttpRoute::group(&()),
                kind: k8s_gateway_api::HttpRoute::kind(&()),
                name: name.into(),
            },
        };

        // Create the route parents
        let parents = http_route::make_parents(&namespace, &resource.spec.inner);

        // Create the route backends
        let backends = http_route::make_backends(
            &namespace,
            resource
                .spec
                .rules
                .into_iter()
                .flatten()
                .flat_map(|rule| rule.backend_refs)
                .flatten(),
        );

        let statuses = resource
            .status
            .into_iter()
            .flat_map(|status| status.inner.parents)
            .collect();

        // Construct route and insert into the index; if the HTTPRoute is
        // already in the index and it hasn't changed, skip creating a patch.
        let route = HttpRoute {
            parents,
            backends,
            statuses,
        };
        self.index_httproute(id, route);
    }

    fn delete(&mut self, namespace: String, name: String) {
        let id = NamespaceGroupKindName {
            namespace,
            gkn: GroupKindName {
                group: k8s_gateway_api::HttpRoute::group(&()),
                kind: k8s_gateway_api::HttpRoute::kind(&()),
                name: name.into(),
            },
        };
        self.http_route_refs.remove(&id);
    }

    // Since apply only reindexes a single HTTPRoute at a time, there's no need
    // to handle resets specially.
}

impl kubert::index::IndexNamespacedResource<k8s::policy::Server> for Index {
    fn apply(&mut self, resource: k8s::policy::Server) {
        let namespace = resource.namespace().expect("Server must have a namespace");
        let name = resource.name_unchecked();
        let id = ResourceId::new(namespace, name);

        self.servers.insert(id);

        // If we're not the leader, skip reconciling the cluster.
        if !self.claims.borrow().is_current_for(&self.name) {
            tracing::debug!(%self.name, "Lease non-holder skipping controller update");
            return;
        }
        self.reconcile();
    }

    fn delete(&mut self, namespace: String, name: String) {
        let id = ResourceId::new(namespace, name);

        self.servers.remove(&id);

        // If we're not the leader, skip reconciling the cluster.
        if !self.claims.borrow().is_current_for(&self.name) {
            tracing::debug!(%self.name, "Lease non-holder skipping controller update");
            return;
        }
        self.reconcile();
    }

    // Since apply only reindexes a single Server at a time, there's no need
    // to handle resets specially.
}

impl kubert::index::IndexNamespacedResource<k8s::Service> for Index {
    fn apply(&mut self, resource: k8s::Service) {
        let namespace = resource.namespace().expect("Service must have a namespace");
        let name = resource.name_unchecked();
        let id = ResourceId::new(namespace, name);

        self.services.insert(id, resource.into());

        // If we're not the leader, skip reconciling the cluster.
        if !self.claims.borrow().is_current_for(&self.name) {
            tracing::debug!(%self.name, "Lease non-holder skipping controller update");
            return;
        }
        self.reconcile();
    }

    fn delete(&mut self, namespace: String, name: String) {
        let id = ResourceId::new(namespace, name);

        self.services.remove(&id);

        // If we're not the leader, skip reconciling the cluster.
        if !self.claims.borrow().is_current_for(&self.name) {
            tracing::debug!(%self.name, "Lease non-holder skipping controller update");
            return;
        }
        self.reconcile();
    }

    // Since apply only reindexes a single Service at a time, there's no need
    // to handle resets specially.
}

impl Index {
    fn index_httproute(&mut self, id: NamespaceGroupKindName, route: HttpRoute) {
        // Insert into the index; if the HTTPRoute is already in the index and it hasn't
        // changed, skip creating a patch.
        if !self.update_http_route(id.clone(), &route) {
            return;
        }

        // If we're not the leader, skip creating a patch and sending an
        // update to the Controller.
        if !self.claims.borrow().is_current_for(&self.name) {
            tracing::debug!(%self.name, "Lease non-holder skipping controller update");
            return;
        }

        // Create a patch for the HTTPRoute and send it to the Controller so
        // that it is applied.
        if let Some(patch) = self.make_http_route_patch(&id, &route) {
            match self.updates.try_send(Update {
                id: id.clone(),
                patch,
            }) {
                Ok(()) => {
                    self.metrics.patch_enqueues.inc();
                }
                Err(error) => {
                    self.metrics.patch_channel_full.inc();
                    tracing::error!(%id.namespace, route = ?id.gkn, %error, "Failed to send HTTPRoute patch");
                }
            }
        }
    }
}

pub(crate) fn make_patch(
    name: &str,
    status: gateway::HttpRouteStatus,
) -> k8s::Patch<serde_json::Value> {
    let value = serde_json::json!({
        "apiVersion": POLICY_API_VERSION,
            "kind": "HTTPRoute",
            "name": name,
            "status": status,
    });
    k8s::Patch::Merge(value)
}

fn now() -> DateTime<Utc> {
    #[cfg(not(test))]
    let now = Utc::now();
    #[cfg(test)]
    let now = DateTime::<Utc>::MIN_UTC;
    now
}

fn no_matching_parent() -> k8s::Condition {
    k8s::Condition {
        last_transition_time: k8s::Time(now()),
        message: "".to_string(),
        observed_generation: None,
        reason: reasons::NO_MATCHING_PARENT.to_string(),
        status: cond_statuses::STATUS_FALSE.to_string(),
        type_: conditions::ACCEPTED.to_string(),
    }
}

fn accepted() -> k8s::Condition {
    k8s::Condition {
        last_transition_time: k8s::Time(now()),
        message: "".to_string(),
        observed_generation: None,
        reason: conditions::ACCEPTED.to_string(),
        status: cond_statuses::STATUS_TRUE.to_string(),
        type_: conditions::ACCEPTED.to_string(),
    }
}

fn resolved_refs() -> k8s::Condition {
    k8s::Condition {
        last_transition_time: k8s::Time(now()),
        message: "".to_string(),
        observed_generation: None,
        reason: reasons::RESOLVED_REFS.to_string(),
        status: cond_statuses::STATUS_TRUE.to_string(),
        type_: conditions::RESOLVED_REFS.to_string(),
    }
}

fn backend_not_found() -> k8s::Condition {
    k8s::Condition {
        last_transition_time: k8s::Time(now()),
        message: "".to_string(),
        observed_generation: None,
        reason: reasons::BACKEND_NOT_FOUND.to_string(),
        status: cond_statuses::STATUS_FALSE.to_string(),
        type_: conditions::RESOLVED_REFS.to_string(),
    }
}

fn invalid_backend_kind() -> k8s::Condition {
    k8s::Condition {
        last_transition_time: k8s::Time(now()),
        message: "".to_string(),
        observed_generation: None,
        reason: reasons::INVALID_KIND.to_string(),
        status: cond_statuses::STATUS_FALSE.to_string(),
        type_: conditions::RESOLVED_REFS.to_string(),
    }
}

fn eq_time_insensitive(
    left: &[gateway::RouteParentStatus],
    right: &[gateway::RouteParentStatus],
) -> bool {
    if left.len() != right.len() {
        return false;
    }
    left.iter().zip(right.iter()).all(|(l, r)| {
        l.parent_ref == r.parent_ref
            && l.controller_name == r.controller_name
            && l.conditions.len() == r.conditions.len()
            && l.conditions.iter().zip(r.conditions.iter()).all(|(l, r)| {
                l.message == r.message
                    && l.observed_generation == r.observed_generation
                    && l.reason == r.reason
                    && l.status == r.status
                    && l.type_ == r.type_
            })
    })
}<|MERGE_RESOLUTION|>--- conflicted
+++ resolved
@@ -24,7 +24,6 @@
 
 pub(crate) const POLICY_API_GROUP: &str = "policy.linkerd.io";
 const POLICY_API_VERSION: &str = "policy.linkerd.io/v1alpha1";
-const PATCH_TIMEOUT: Duration = Duration::from_secs(5);
 
 mod conditions {
     pub const RESOLVED_REFS: &str = "ResolvedRefs";
@@ -63,11 +62,8 @@
     patch_failed: Counter,
     patch_timeout: Counter,
     patch_duration: Histogram,
-<<<<<<< HEAD
     patch_dequeues: Counter,
     patch_drops: Counter,
-=======
->>>>>>> ff5e4855
 }
 
 pub struct Index {
@@ -134,16 +130,11 @@
             Histogram::new([0.01, 0.025, 0.05, 0.1, 0.25, 0.5, 1.0, 2.5, 5.0].into_iter());
         prom.register_with_unit(
             "patch_duration",
-<<<<<<< HEAD
-            "Histogram of time taken to apply patches to HTTPRoutes",
-=======
             "Histogram of time taken to apply patch operations",
->>>>>>> ff5e4855
             Unit::Seconds,
             patch_duration.clone(),
         );
 
-<<<<<<< HEAD
         let patch_dequeues = Counter::default();
         prom.register(
             "patch_dequeues",
@@ -158,14 +149,11 @@
             patch_drops.clone(),
         );
 
-=======
->>>>>>> ff5e4855
         Self {
             patch_succeeded,
             patch_failed,
             patch_timeout,
             patch_duration,
-<<<<<<< HEAD
             patch_dequeues,
             patch_drops,
         }
@@ -191,8 +179,6 @@
         Self {
             patch_enqueues,
             patch_channel_full,
-=======
->>>>>>> ff5e4855
         }
     }
 }
@@ -203,10 +189,7 @@
         client: k8s::Client,
         name: String,
         updates: mpsc::Receiver<Update>,
-<<<<<<< HEAD
-=======
         patch_timeout: Duration,
->>>>>>> ff5e4855
         metrics: ControllerMetrics,
     ) -> Self {
         Self {
@@ -274,16 +257,12 @@
         let patch_params = k8s::PatchParams::apply(POLICY_API_GROUP);
         let api = k8s::Api::<K>::namespaced(self.client.clone(), namespace);
         let start = time::Instant::now();
-<<<<<<< HEAD
-        match time::timeout(PATCH_TIMEOUT, api.patch_status(name, &patch_params, &patch)).await {
-=======
         match time::timeout(
             self.patch_timeout,
             api.patch_status(name, &patch_params, &patch),
         )
         .await
         {
->>>>>>> ff5e4855
             Ok(Ok(_)) => {
                 self.metrics.patch_succeeded.inc();
                 self.metrics
@@ -295,19 +274,11 @@
                 self.metrics
                     .patch_duration
                     .observe(start.elapsed().as_secs_f64());
-<<<<<<< HEAD
-                tracing::error!(%namespace, %name, %error, "failed to patch HTTPRoute");
-            }
-            Err(_) => {
-                self.metrics.patch_timeout.inc();
-                tracing::error!(%namespace, %name, "timed out patching HTTPRoute");
-=======
                 tracing::error!(%namespace, %name, kind = %K::kind(&Default::default()), %error, "Patch failed");
             }
             Err(_) => {
                 self.metrics.patch_timeout.inc();
                 tracing::error!(%namespace, %name, kind = %K::kind(&Default::default()), "Patch timed out");
->>>>>>> ff5e4855
             }
         }
     }
